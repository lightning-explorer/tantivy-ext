use std::{fs, marker::PhantomData, path::PathBuf, sync::Arc, time::Duration};

use tantivy::{
    query::{Query, QueryParser},
    schema::{Field, Schema},
    Index, IndexReader, IndexWriter, Term,
};
use tokio::sync::RwLock;

use crate::{entity::entity_trait, util::async_retry};

use super::{
    backend::TantivyBackend, query::builder::QueryBuilder, writer_recycler::IndexWriterRecycler,
};

/// A tantivy search index over instances of the provided struct.
///
/// Because all of the underlying data wraps an `Arc`, this can be negligibly cloned
#[derive(Clone)]
pub struct SearchIndex<M>
where
    M: entity_trait::Index,
{
    writer_recycler: IndexWriterRecycler,
    reader: IndexReader,
    index: Arc<tantivy::Index>,

    phantom: PhantomData<M>,
}

impl<M> SearchIndex<M>
where
    M: entity_trait::Index,
{
<<<<<<< HEAD
    pub fn new(index_path: PathBuf, buffer_size: usize, entries_before_recycle:usize) -> Self {
=======
    pub fn new(index_path: PathBuf, buffer_size:usize, entries_before_recycle:usize) -> Self {
>>>>>>> c1cdd7fe
        let schema = M::schema();
        // Create the Tantivy index
        let index = if index_path.exists() {
            // If the index directory exists, open the existing index
            println!("Opening existing index at {:?}", index_path);
            Index::open_in_dir(index_path)
        } else {
            // If the index directory doesn't exist, create a new index
            println!("Creating a new index at {:?}", index_path);
            fs::create_dir_all(index_path.clone()).expect("could not create output directory");
            Index::create_in_dir(index_path, schema.clone())
        };
        let index = Arc::new(index.unwrap());

        let reader = index
            .reader_builder()
            .reload_policy(tantivy::ReloadPolicy::OnCommitWithDelay)
            .try_into()
            .unwrap();

        let writer_recycler =
            IndexWriterRecycler::new(Arc::clone(&index), buffer_size, entries_before_recycle);

        Self {
            writer_recycler,
            reader,
            index,
            phantom: PhantomData,
        }
    }

    /// Adds the provided models to the search index and then commits the changes.
    pub async fn add(&self, models: &[M]) -> tantivy::Result<()> {
        let writer = self.writer_recycler.get_writer();
        let models_len = models.len();
        {
            let mut writer_lock = writer.write().await;
            let writer_lock = writer_lock.as_mut().unwrap();
            for model in models {
                // Delete by the primary key
                let primary_key_term = model.get_primary_key();
                writer_lock.delete_term(primary_key_term);

                writer_lock.add_document(model.as_document())?;
            }
            self.commit(writer_lock).await?;
        }
        // Writer lock must be dropped so this function can use it
        self.writer_recycler
            .register_entries_processed(models_len)
            .await?;
        Ok(())
    }

    /// Removes the provided models from the search index and then commits the changes.
    pub async fn remove<'a, T>(&self, models: &[M]) -> tantivy::Result<()> {
        let models_len = models.len();
        let writer = self.get_writer();
        {
            let mut writer_lock = writer.write().await;
            let writer_lock = writer_lock.as_mut().unwrap();
            for model in models {
                let primary_key_term = model.get_primary_key();
                writer_lock.delete_term(primary_key_term);
            }
            self.commit(writer_lock).await?;
        }
        // Writer lock must be dropped so this function can use it
        self.writer_recycler
            .register_entries_processed(models_len)
            .await?;
        Ok(())
    }

    /// Removes all models from the search index with the provided term
    ///
    /// Example:
    /// ```rust
    /// let term = MyModel::name_field().term(String::from("Joe"));
    /// index.remove_by_terms(vec![term]).await;
    /// ```
    pub async fn remove_by_terms(&self, terms: Vec<Term>) -> tantivy::Result<()> {
        let writer = self.get_writer();
        let terms_len = terms.len();
        {
            let mut writer_lock = writer.write().await;
            let writer_lock = writer_lock.as_mut().unwrap();
            for term in terms {
                writer_lock.delete_term(term);
            }
            self.commit(writer_lock).await?;
        }
        self.writer_recycler
            .register_entries_processed(terms_len)
            .await
    }

    /// Attempt to commit all pending changes.
    ///
    /// This function will retry up to 3 times in case of errors.
    async fn commit(&self, writer: &mut IndexWriter) -> tantivy::Result<()> {
        async_retry::retry_with_backoff(|_| writer.commit(), 3, Duration::from_millis(100)).await?;

        Ok(())
    }

    /// Get the query parser for this search index
    pub fn query_parser(&self, default_fields: Vec<Field>) -> QueryParser {
        QueryParser::for_index(&self.index, default_fields)
    }

    pub fn query<'a, Q>(&self, query: &'a Q, max_results: usize) -> QueryBuilder<'a, Q, M>
    where
        Q: Query + Sized,
    {
        let searcher = self.reader.searcher();
        QueryBuilder::new(query, searcher, max_results)
    }

    pub fn scored_doc_to_model(&self, doc: (f64, tantivy::DocAddress)) -> tantivy::Result<M> {
        let searcher = self.reader.searcher();
        let (score, address) = doc;

        let doc = searcher.doc(address)?;

        Ok(M::from_document(doc, score as f32))
    }

    pub async fn recycle_writer(&self) -> tantivy::Result<()>{
        self.writer_recycler.replace_writer().await
    }

    pub fn get_writer(&self) -> Arc<RwLock<Option<IndexWriter>>> {
        self.writer_recycler.get_writer()
    }

    pub async fn recycle_writer(&self)->tantivy::Result<()>{
        self.writer_recycler.replace_writer().await
    }

    /// Get the schema that this index uses
    pub fn schema() -> &'static Schema {
        M::schema()
    }

    pub fn get_tantivy_backend(&self) -> TantivyBackend {
        TantivyBackend {
            reader: &self.reader,
            writer: &self.writer_recycler,
            index: &self.index,
            schema: M::schema(),
        }
    }
}<|MERGE_RESOLUTION|>--- conflicted
+++ resolved
@@ -32,11 +32,7 @@
 where
     M: entity_trait::Index,
 {
-<<<<<<< HEAD
-    pub fn new(index_path: PathBuf, buffer_size: usize, entries_before_recycle:usize) -> Self {
-=======
     pub fn new(index_path: PathBuf, buffer_size:usize, entries_before_recycle:usize) -> Self {
->>>>>>> c1cdd7fe
         let schema = M::schema();
         // Create the Tantivy index
         let index = if index_path.exists() {
@@ -173,10 +169,6 @@
         self.writer_recycler.get_writer()
     }
 
-    pub async fn recycle_writer(&self)->tantivy::Result<()>{
-        self.writer_recycler.replace_writer().await
-    }
-
     /// Get the schema that this index uses
     pub fn schema() -> &'static Schema {
         M::schema()
