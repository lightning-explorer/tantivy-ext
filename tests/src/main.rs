use rand::Rng;
use std::{path::PathBuf, time::Duration};
use tantivy::time::OffsetDateTime;
use tantivy_ext::TantivySearchIndex;

#[derive(TantivySearchIndex, Debug)]
struct MyModel {
    #[tantivy_ext("primary_key")]
    name: tantivy_ext::FastStr,
    path: tantivy_ext::Tokenized,
    date: tantivy_ext::Date,
    popularity: tantivy_ext::FastF64,
    not_score: tantivy_ext::Score,
}

#[tokio::main]
async fn main() {
    {
        let mut rng = rand::thread_rng();

        let save_path = PathBuf::from(r"./TestIndex");

        let index = MyModel::index_builder(save_path)
            .with_memory_budget(50_000_000)
            .with_recycle_after(100_000)
            .build();

        for i in 0..1_000 {
            let mut models = Vec::new();

<<<<<<< HEAD
    index.recycle_writer().await.expect("Failed to recycle writer");

=======
            for _ in 0..1_00 {
                let random_int: i32 = rng.gen_range(1..=100_000);
                let model = MyModel {
                    name: random_int.to_string().into(),
                    path: "tokenized".into(),
                    date: tantivy::DateTime::from_utc(OffsetDateTime::now_utc()).into(),
                    popularity: 10.0.into(),
                    not_score: 0.0.into(),
                };
                models.push(model);
            }
            println!("{}", i);
            index.add(&models).await.expect("failed to add item");
        }
        index
            .recycle_writer()
            .await
            .expect("Failed to recycle writer");
        println!("alll done");
    }
>>>>>>> c1cdd7fe
    loop {
        tokio::time::sleep(Duration::from_secs(4)).await;
    }
}<|MERGE_RESOLUTION|>--- conflicted
+++ resolved
@@ -28,10 +28,6 @@
         for i in 0..1_000 {
             let mut models = Vec::new();
 
-<<<<<<< HEAD
-    index.recycle_writer().await.expect("Failed to recycle writer");
-
-=======
             for _ in 0..1_00 {
                 let random_int: i32 = rng.gen_range(1..=100_000);
                 let model = MyModel {
@@ -52,7 +48,6 @@
             .expect("Failed to recycle writer");
         println!("alll done");
     }
->>>>>>> c1cdd7fe
     loop {
         tokio::time::sleep(Duration::from_secs(4)).await;
     }
